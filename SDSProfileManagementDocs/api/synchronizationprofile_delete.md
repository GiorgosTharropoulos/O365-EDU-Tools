--- conflicted
+++ resolved
@@ -4,10 +4,7 @@
 
 ## Permissions
 The following permissions are required to call this API.
-<<<<<<< HEAD
 
-=======
->>>>>>> 1083f114
 | Permission type | Permissions |
 |:-----------|:----------|
 | Delegated (work or school account) | EduAdministration.ReadWrite |
@@ -47,4 +44,4 @@
 } -->
 ```http
 HTTP/1.1 202 Accepted
-```
+```