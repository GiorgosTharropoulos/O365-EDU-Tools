--- conflicted
+++ resolved
@@ -13,12 +13,10 @@
 |**isSyncDeferred** |Boolean |
 | **allowDisplayNameUpdate** | Boolean |  Indicates whether the display name of the resource can be overwritten by the sync.         |
 
-<<<<<<< HEAD
+
 <!-- We are missing the isSyncDeferred property on this page. I added the property; please add the description.-->
 
 ## JSON representation
-=======
-### JSON
 <!-- {
   "blockType": "resource",
   "optionalProperties": [
@@ -26,7 +24,6 @@
   ],
   "@odata.type": "#microsoft.graph.educationSynchronizationCustomization"
 }-->
->>>>>>> d63db2b3
 
 ```json
 {  
