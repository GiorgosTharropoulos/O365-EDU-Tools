# educationPowerSchoolDataProvider resource

Used to set up the school data synchronization profile when [PowerSchool](https://www.powerschool.com/solutions/student-information-system-sis/) is used as the input source.

Derived from [educationSynchronizationDataProvider](educationsynchronizationdataprovider.md).

## Properties

| Property | Type | Description |
|:-|:-|:-|
| **connectionUrl** | String | The connection URL to the PowerSchool instance. |
| **clientId** | String |  The client ID used to connect to PowerSchool. |
| **clientSecret** | String |  The client secret to authenticate the connection to the PowerSchool instance. |
| **schoolsIds** | String collection |  The list of schools to sync. |
| **schoolYear** | String |  The school year to sync. |
| **allowTeachersInMultipleSchools** | Boolean |  Indicates whether the source has multiple identifiers for a single student or teacher. |
| **customizations** | [educationSynchronizationCustomizations](educationsynchronizationcustomizations.md) | Optional customization to be applied to the synchronization profile.|

<<<<<<< HEAD
## JSON representation
=======
### JSON
<!-- {
  "blockType": "resource",
  "optionalProperties": [

  ],
  "@odata.type": "#microsoft.graph.educationPowerSchoolDataProvider"
}-->
>>>>>>> d63db2b3

```json
"dataProvider": {
    "@odata.type": "#microsoft.graph.educationPowerSchoolDataProvider",
    "connectionUrl": "String",
    "clientId": "String",
    "clientSecret": "String",
    "schoolsids": ["String"],
    "schoolYear": "String",
    "allowTeachersInMultipleSchools": "Boolean",
    "customizations": { "@odata.type": "microsoft.graph.educationSynchronizationCustomizations" }
}
```
<|MERGE_RESOLUTION|>--- conflicted
+++ resolved
@@ -16,10 +16,7 @@
 | **allowTeachersInMultipleSchools** | Boolean |  Indicates whether the source has multiple identifiers for a single student or teacher. |
 | **customizations** | [educationSynchronizationCustomizations](educationsynchronizationcustomizations.md) | Optional customization to be applied to the synchronization profile.|
 
-<<<<<<< HEAD
 ## JSON representation
-=======
-### JSON
 <!-- {
   "blockType": "resource",
   "optionalProperties": [
@@ -27,7 +24,6 @@
   ],
   "@odata.type": "#microsoft.graph.educationPowerSchoolDataProvider"
 }-->
->>>>>>> d63db2b3
 
 ```json
 "dataProvider": {
@@ -40,4 +36,4 @@
     "allowTeachersInMultipleSchools": "Boolean",
     "customizations": { "@odata.type": "microsoft.graph.educationSynchronizationCustomizations" }
 }
-```
+```