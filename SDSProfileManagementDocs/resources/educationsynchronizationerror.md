--- conflicted
+++ resolved
@@ -18,10 +18,7 @@
 | **joiningValue** | string |  the unique identifier for the entry         |
 | **recordedDateTime** | DateTimeOffset |  the time of occurrence of this error         |
 
-<<<<<<< HEAD
 ## JSON representation
-=======
-### JSON
 <!-- {
   "blockType": "resource",
   "optionalProperties": [
@@ -29,7 +26,6 @@
   ],
   "@odata.type": "#microsoft.graph.educationSynchronizationError"
 }-->
->>>>>>> d63db2b3
 
 ```json
 {
@@ -40,4 +36,4 @@
     "recordedDateTime": "DateTimeOffset",
     "reportableIdentifier": "String"
 }
-```
+```