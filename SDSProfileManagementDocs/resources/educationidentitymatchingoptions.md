--- conflicted
+++ resolved
@@ -11,10 +11,7 @@
 | **targetPropertyName** | string |  The name of the target property, which should be a valid property in Azure AD. This property is case-sensitive.     |
 | **targetDomain** | string |  The domain to suffix with the source property to match on the target. If provided as null,  the source property will be used to match with the target property.        |
 
-<<<<<<< HEAD
 ## JSON representation
-=======
-### JSON
 <!-- {
   "blockType": "resource",
   "optionalProperties": [
@@ -22,7 +19,6 @@
   ],
   "@odata.type": "#microsoft.graph.educationIdentityMatchingOptions"
 }-->
->>>>>>> d63db2b3
 
 ```json
 {
@@ -31,4 +27,4 @@
     "targetPropertyName": "String",
     "targetDomain": "String"
 }
-```
+```