--- conflicted
+++ resolved
@@ -1,8 +1,4 @@
-<<<<<<< HEAD
 # educationOneRosterApiDataProvider resource
-=======
-# educationoneRosterApiDataProvider resource
->>>>>>> d63db2b3
 
 Used to set up the school data synchronization profile when the [OneRoster API](https://www.imsglobal.org/activity/onerosterlis) is used as the input source.
 
@@ -17,10 +13,7 @@
 | **clientSecret** | String |  The client secret to authenticate the connection to the OneRoster instance. |
 | **customizations** | [educationSynchronizationCustomizations](educationsynchronizationcustomizations.md) | Optional customization to be applied to the synchronization profile.|
 
-<<<<<<< HEAD
 ## JSON representation
-=======
-### JSON
 <!-- {
   "blockType": "resource",
   "optionalProperties": [
@@ -28,7 +21,6 @@
   ],
   "@odata.type": "#microsoft.graph.educationoneRosterApiDataProvider"
 }-->
->>>>>>> d63db2b3
 
 ```json
 "dataProvider": {
@@ -38,4 +30,4 @@
     "clientSecret": "String",
     "customizations": { "@odata.type": "microsoft.graph.educationSynchronizationCustomizations" }
 }
-```
+```